{
    "base_config": "configs/HighwayEnv/agents/OLOPAgent/baseline.json",
    "upper_bound": {
        "type": "hoeffding",
        "threshold": "4*np.log(time)"
    },
<<<<<<< HEAD
    "lazy_tree_construction": true
=======
    "continuation_type": "uniform"
>>>>>>> 45093b3f
}<|MERGE_RESOLUTION|>--- conflicted
+++ resolved
@@ -4,9 +4,5 @@
         "type": "hoeffding",
         "threshold": "4*np.log(time)"
     },
-<<<<<<< HEAD
-    "lazy_tree_construction": true
-=======
     "continuation_type": "uniform"
->>>>>>> 45093b3f
 }